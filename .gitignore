/** NEWFILE **/
# ---> Go template
# Binaries for programs and plugins
*.exe
*.exe~
*.dll
*.so
*.dylib

# Test binary, build outputs
*.test
*.out

# Output directories for compiled code
/bin/
/build/
/dist/

# Go vendor directory (if you use `go mod vendor`)
/vendor/

# Go coverage files
*.coverprofile
*.cover.out

# IDE & editor configs
.idea/
.claude
.vscode/
*.sw?

# macOS
.DS_Store

# Log files
*.log

# Generated Protocol Buffers
**/*.pb.go
!internal/protocol/*.pb.go # keep generated files in canonical location

# Misc
workspace
data
data/world/*
data/world/
<<<<<<< HEAD
clientserver
=======
client
>>>>>>> c7f74464
<|MERGE_RESOLUTION|>--- conflicted
+++ resolved
@@ -44,8 +44,6 @@
 data
 data/world/*
 data/world/
-<<<<<<< HEAD
+client
 clientserver
-=======
-client
->>>>>>> c7f74464
+server