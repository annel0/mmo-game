package network

import (
	"context"
	"encoding/binary"
	"fmt"
	"io"
	"log"
	"net"
	"sync"
	"sync/atomic"
	"time"

	"github.com/annel0/mmo-game/internal/logging"
	"github.com/annel0/mmo-game/internal/protocol"
	"github.com/annel0/mmo-game/internal/world"
	"google.golang.org/protobuf/proto"
)

const (
	// MaxConnections - максимальное количество одновременных подключений
	MaxConnections = 1000
	// MaxConnectionsPerIP - максимальное количество подключений с одного IP
	MaxConnectionsPerIP = 5
	// ConnectionTimeout - таймаут для неактивных подключений
	ConnectionTimeout = 5 * time.Minute
)

// TCPServerPB представляет TCP сервер с поддержкой Protocol Buffers
type TCPServerPB struct {
	listener         net.Listener
	connections      map[string]*TCPConnectionPB
	connectionsByIP  map[string]int32 // IP -> count of connections
	totalConnections int32
	worldManager     *world.WorldManager
	gameHandler      *GameHandlerPB
	mu               sync.RWMutex
	ctx              context.Context
	cancel           context.CancelFunc
	serializer       *protocol.MessageSerializer
}

// TCPConnectionPB представляет подключение клиента по TCP
type TCPConnectionPB struct {
	id         string
	conn       net.Conn
	server     *TCPServerPB
	playerID   uint64
	ctx        context.Context
	cancel     context.CancelFunc
	serializer *protocol.MessageSerializer
}

// NewTCPServerPB создает новый TCP сервер с поддержкой Protocol Buffers
func NewTCPServerPB(address string, worldManager *world.WorldManager) (*TCPServerPB, error) {
	listener, err := net.Listen("tcp", address)
	if err != nil {
		return nil, err
	}

	ctx, cancel := context.WithCancel(context.Background())

	return &TCPServerPB{
		listener:        listener,
		connections:     make(map[string]*TCPConnectionPB),
		connectionsByIP: make(map[string]int32),
		worldManager:    worldManager,
		ctx:             ctx,
		cancel:          cancel,
		serializer:      protocol.NewMessageSerializer(),
	}, nil
}

// Start запускает TCP сервер
func (s *TCPServerPB) Start() {
	go s.acceptLoop()
}

// Stop останавливает TCP сервер
func (s *TCPServerPB) Stop() {
	s.cancel()
	s.mu.Lock()
	defer s.mu.Unlock()

	// Закрываем все соединения
	for _, conn := range s.connections {
		conn.close()
	}

	// Закрываем слушатель
	s.listener.Close()
}

// SetGameHandler устанавливает обработчик игры
func (s *TCPServerPB) SetGameHandler(handler *GameHandlerPB) {
	s.gameHandler = handler
}

// acceptLoop принимает входящие соединения
func (s *TCPServerPB) acceptLoop() {
	for {
		select {
		case <-s.ctx.Done():
			return
		default:
			conn, err := s.listener.Accept()
			if err != nil {
				logging.LogError("Ошибка принятия соединения: %v", err)
				log.Printf("Ошибка принятия соединения: %v", err)
				continue
			}

			// Проверяем лимиты перед принятием соединения
			if !s.canAcceptConnection(conn) {
				logging.LogWarn("Соединение отклонено из-за лимитов: %s", conn.RemoteAddr().String())
				conn.Close()
				continue
			}

			s.handleConnection(conn)
		}
	}
}

// handleConnection обрабатывает новое соединение
func (s *TCPServerPB) handleConnection(conn net.Conn) {
	// Создаем контекст для соединения
	ctx, cancel := context.WithCancel(s.ctx)

	// Создаем объект соединения
	connID := conn.RemoteAddr().String()
	connection := &TCPConnectionPB{
		id:         connID,
		conn:       conn,
		server:     s,
		ctx:        ctx,
		cancel:     cancel,
		serializer: s.serializer,
	}

	// Добавляем соединение в карту
	s.mu.Lock()
	s.connections[connID] = connection

	// Обновляем счетчики
	ip := getIPFromAddr(conn.RemoteAddr())
	s.connectionsByIP[ip]++
	atomic.AddInt32(&s.totalConnections, 1)
	s.mu.Unlock()

	// Запускаем обработку сообщений
	go connection.readLoop()

	totalConns := atomic.LoadInt32(&s.totalConnections)
	logging.LogInfo("Новое TCP соединение: %s (всего: %d)", connID, totalConns)
	log.Printf("Новое TCP соединение: %s (всего: %d)", connID, totalConns)
}

// removeConnection удаляет соединение из списка
func (s *TCPServerPB) removeConnection(connID string) {
	s.mu.Lock()
	defer s.mu.Unlock()

	if conn, exists := s.connections[connID]; exists {
		// Обновляем счетчики
		ip := getIPFromAddr(conn.conn.RemoteAddr())
		if count := s.connectionsByIP[ip]; count > 0 {
			s.connectionsByIP[ip]--
			if s.connectionsByIP[ip] == 0 {
				delete(s.connectionsByIP, ip)
			}
		}
		atomic.AddInt32(&s.totalConnections, -1)

		delete(s.connections, connID)
		remaining := atomic.LoadInt32(&s.totalConnections)
		logging.LogInfo("TCP соединение закрыто: %s (осталось: %d)", connID, remaining)
		log.Printf("TCP соединение закрыто: %s (осталось: %d)", connID, remaining)
	}
}

// broadcastMessage отправляет сообщение всем подключенным клиентам
func (s *TCPServerPB) broadcastMessage(msgType protocol.MessageType, payload proto.Message) {
	s.mu.RLock()
	defer s.mu.RUnlock()

	for _, conn := range s.connections {
		conn.sendMessage(msgType, payload)
	}
}

// sendToPlayer отправляет сообщение конкретному игроку
func (s *TCPServerPB) sendToPlayer(playerID uint64, msgType protocol.MessageType, payload proto.Message) {
	s.mu.RLock()
	defer s.mu.RUnlock()

	for _, conn := range s.connections {
		if conn.playerID == playerID {
			conn.sendMessage(msgType, payload)
			return
		}
	}
}

// sendToClient отправляет сообщение конкретному клиенту по ID соединения
func (s *TCPServerPB) sendToClient(connID string, msgType protocol.MessageType, payload proto.Message) {
	s.mu.RLock()
	defer s.mu.RUnlock()

	// Находим соединение по ID
	if conn, exists := s.connections[connID]; exists {

		conn.sendMessage(msgType, payload)
	} else {
		log.Printf("❌ TCP: Соединение %s не найдено!", connID)
	}
}

// readLoop обрабатывает входящие сообщения от клиента
func (c *TCPConnectionPB) readLoop() {
	defer func() {
		c.close()
		c.server.removeConnection(c.id)
	}()

	headerBuffer := make([]byte, 4) // 4 байта для размера сообщения

	for {
		select {
		case <-c.ctx.Done():
			return
		default:
			// Читаем размер сообщения (4 байта)
			_, err := io.ReadFull(c.conn, headerBuffer)
			if err != nil {
				if err != io.EOF {
					log.Printf("Ошибка чтения заголовка: %v", err)
				}
				return
			}

			// Получаем размер сообщения
			messageSize := binary.BigEndian.Uint32(headerBuffer)
			if messageSize > 10*1024*1024 { // Ограничиваем размер 10MB
				log.Printf("Слишком большое сообщение: %d байт", messageSize)
				return
			}

			// Читаем тело сообщения
			messageBuffer := make([]byte, messageSize)
			_, err = io.ReadFull(c.conn, messageBuffer)
			if err != nil {
				log.Printf("Ошибка чтения тела сообщения: %v", err)
				return
			}

			// Обрабатываем сообщение
			go c.handleMessage(messageBuffer)
		}
	}
}

// handleMessage обрабатывает полученное сообщение
func (c *TCPConnectionPB) handleMessage(data []byte) {
<<<<<<< HEAD
	// Логируем получение сообщения
	logging.LogMessage(c.id, "RECEIVED", "TCP", data)
=======
	logging.Debug("TCP: Получены данные от %s (%d байт)", c.id, len(data))
>>>>>>> c7f74464

	// Десериализуем сообщение
	msg, err := c.serializer.DeserializeMessage(data)
	if err != nil {
<<<<<<< HEAD
		logging.LogProtocolError(c.id, err, data)
=======
		logging.LogProtocolError("TCP message deserialization", err, data)
>>>>>>> c7f74464
		log.Printf("Ошибка десериализации сообщения: %v", err)
		return
	}

<<<<<<< HEAD
	logging.LogDebug("TCP: Обработка сообщения %v от %s", msg.Type, c.id)

	// Проверяем, инициализирован ли обработчик игры
	if c.server.gameHandler == nil {
		logging.LogError("gameHandler не инициализирован для %s", c.id)
=======
	// Логируем полученное сообщение
	logging.LogMessage("RECV TCP", msg.Type, data, fmt.Sprintf("from %s", c.id))

	// Проверяем, инициализирован ли обработчик игры
	if c.server.gameHandler == nil {
		logging.Error("gameHandler не инициализирован для соединения %s", c.id)
>>>>>>> c7f74464
		log.Printf("Ошибка: gameHandler не инициализирован")
		return
	}

	// Проверяем, что соединение авторизовано и токен валиден
	if msg.Type != protocol.MessageType_AUTH {
		if !c.server.gameHandler.IsSessionValid(c.id) {
<<<<<<< HEAD
			logging.LogWarn("Недействительная сессия для %s, тип сообщения: %v", c.id, msg.Type)
=======
			logging.Debug("Недействительная сессия для %s, тип сообщения: %s", c.id, msg.Type.String())
>>>>>>> c7f74464
			log.Printf("Недействительная или отсутствующая сессия для %s", c.id)
			errorResponse := &protocol.AuthResponse{Success: false, Message: "invalid session"}
			c.sendMessage(protocol.MessageType_AUTH_RESPONSE, errorResponse)
			return
		}
	}

<<<<<<< HEAD
	// Логируем специальные типы сообщений
	switch msg.Type {
	case protocol.MessageType_AUTH:
		logging.LogInfo("TCP: Запрос аутентификации от %s", c.id)
	case protocol.MessageType_CHUNK_REQUEST:
		logging.LogDebug("TCP: Запрос чанка от %s", c.id)
=======
	// Логируем специфичные типы сообщений
	switch msg.Type {
	case protocol.MessageType_AUTH:
		logging.Debug("Обработка AUTH сообщения от %s", c.id)
	case protocol.MessageType_CHUNK_REQUEST:
		// Попробуем десериализовать ChunkRequest для логирования деталей
		var chunkReq protocol.ChunkRequest
		if err := c.serializer.DeserializePayload(msg, &chunkReq); err == nil {
			logging.LogChunkRequest(chunkReq.ChunkX, chunkReq.ChunkY, c.id)
		}
>>>>>>> c7f74464
	}

	// Передаем сообщение в игровой обработчик
	c.server.gameHandler.HandleMessage(c.id, msg)

	// Устанавливаем playerID для соединения если это сообщение авторизации
	if msg.Type == protocol.MessageType_AUTH {
		// После обработки авторизации получаем ID игрока из карты соединений
		c.server.mu.RLock()
		for id, conn := range c.server.connections {
			if id == c.id && conn.playerID != 0 {
				c.playerID = conn.playerID
<<<<<<< HEAD
				logging.LogInfo("TCP: Установлен playerID %d для соединения %s", conn.playerID, c.id)
=======
				logging.Debug("Установлен playerID=%d для соединения %s", conn.playerID, c.id)
>>>>>>> c7f74464
				break
			}
		}
		c.server.mu.RUnlock()
	}
}

// sendMessage отправляет сообщение клиенту
func (c *TCPConnectionPB) sendMessage(msgType protocol.MessageType, payload proto.Message) {
	// Сериализуем сообщение
	data, err := c.serializer.SerializeMessage(msgType, payload)
	if err != nil {
<<<<<<< HEAD
		logging.LogError("❌ TCP: Ошибка сериализации сообщения %v для %s: %v", msgType, c.id, err)
=======
		logging.LogProtocolError("TCP message serialization", err, nil)
>>>>>>> c7f74464
		log.Printf("❌ TCP: Ошибка сериализации сообщения: %v", err)
		return
	}

<<<<<<< HEAD
	// Логируем отправку сообщения
	logging.LogMessage(c.id, "SENDING", msgType, data)
=======
	// Логируем отправляемое сообщение
	logging.LogMessage("SEND TCP", msgType, data, fmt.Sprintf("to %s", c.id))

	// Логируем специфичные типы сообщений
	switch msgType {
	case protocol.MessageType_CHUNK_DATA:
		// Попробуем десериализовать ChunkData для логирования деталей
		var chunkData protocol.ChunkData
		if c.serializer.DeserializePayload(&protocol.GameMessage{Type: msgType, Payload: data}, &chunkData) == nil {
			blockCount := 0
			for _, row := range chunkData.Blocks {
				blockCount += len(row.BlockIds)
			}
			logging.LogChunkData(chunkData.ChunkX, chunkData.ChunkY, blockCount, len(chunkData.Entities), c.id)
		}
	case protocol.MessageType_AUTH_RESPONSE:
		logging.Debug("Отправка AUTH_RESPONSE клиенту %s", c.id)
	}
>>>>>>> c7f74464

	// Отправляем размер сообщения (4 байта)
	header := make([]byte, 4)
	binary.BigEndian.PutUint32(header, uint32(len(data)))

	// Отправляем сообщение
	_, err1 := c.conn.Write(header)
	_, err2 := c.conn.Write(data)

	if err1 != nil || err2 != nil {
<<<<<<< HEAD
		logging.LogError("❌ TCP: Ошибка отправки сообщения %v клиенту %s: %v, %v", msgType, c.id, err1, err2)
=======
		logging.Error("Ошибка отправки TCP сообщения клиенту %s: %v, %v", c.id, err1, err2)
>>>>>>> c7f74464
		log.Printf("❌ TCP: Ошибка отправки сообщения клиенту %s: %v, %v", c.id, err1, err2)
		return
	}

<<<<<<< HEAD
	logging.LogDebug("✅ TCP: Сообщение %v отправлено клиенту %s", msgType, c.id)
=======
	logging.Debug("TCP сообщение %s успешно отправлено клиенту %s (%d байт)", msgType.String(), c.id, len(data))
>>>>>>> c7f74464
}

// close закрывает соединение
func (c *TCPConnectionPB) close() {
	c.cancel()
	c.conn.Close()
}

// canAcceptConnection проверяет, можем ли мы принять новое соединение
func (s *TCPServerPB) canAcceptConnection(conn net.Conn) bool {
	// Проверяем общий лимит подключений
	if atomic.LoadInt32(&s.totalConnections) >= MaxConnections {
		log.Printf("Превышен лимит подключений: %d", MaxConnections)
		return false
	}

	// Проверяем лимит подключений с одного IP
	ip := getIPFromAddr(conn.RemoteAddr())
	s.mu.RLock()
	count := s.connectionsByIP[ip]
	s.mu.RUnlock()

	if count >= MaxConnectionsPerIP {
		log.Printf("Превышен лимит подключений с IP %s: %d", ip, MaxConnectionsPerIP)
		return false
	}

	return true
}

// getIPFromAddr извлекает IP адрес из net.Addr
func getIPFromAddr(addr net.Addr) string {
	if tcpAddr, ok := addr.(*net.TCPAddr); ok {
		return tcpAddr.IP.String()
	}
	// Fallback для других типов адресов
	host, _, _ := net.SplitHostPort(addr.String())
	return host
}<|MERGE_RESOLUTION|>--- conflicted
+++ resolved
@@ -3,7 +3,6 @@
 import (
 	"context"
 	"encoding/binary"
-	"fmt"
 	"io"
 	"log"
 	"net"
@@ -105,14 +104,14 @@
 		default:
 			conn, err := s.listener.Accept()
 			if err != nil {
-				logging.LogError("Ошибка принятия соединения: %v", err)
+				logging.Error("Ошибка принятия соединения: %v", err)
 				log.Printf("Ошибка принятия соединения: %v", err)
 				continue
 			}
 
 			// Проверяем лимиты перед принятием соединения
 			if !s.canAcceptConnection(conn) {
-				logging.LogWarn("Соединение отклонено из-за лимитов: %s", conn.RemoteAddr().String())
+				logging.Warn("Соединение отклонено из-за лимитов: %s", conn.RemoteAddr().String())
 				conn.Close()
 				continue
 			}
@@ -152,7 +151,7 @@
 	go connection.readLoop()
 
 	totalConns := atomic.LoadInt32(&s.totalConnections)
-	logging.LogInfo("Новое TCP соединение: %s (всего: %d)", connID, totalConns)
+	logging.Info("Новое TCP соединение: %s (всего: %d)", connID, totalConns)
 	log.Printf("Новое TCP соединение: %s (всего: %d)", connID, totalConns)
 }
 
@@ -174,7 +173,7 @@
 
 		delete(s.connections, connID)
 		remaining := atomic.LoadInt32(&s.totalConnections)
-		logging.LogInfo("TCP соединение закрыто: %s (осталось: %d)", connID, remaining)
+		logging.Info("TCP соединение закрыто: %s (осталось: %d)", connID, remaining)
 		log.Printf("TCP соединение закрыто: %s (осталось: %d)", connID, remaining)
 	}
 }
@@ -262,39 +261,22 @@
 
 // handleMessage обрабатывает полученное сообщение
 func (c *TCPConnectionPB) handleMessage(data []byte) {
-<<<<<<< HEAD
 	// Логируем получение сообщения
-	logging.LogMessage(c.id, "RECEIVED", "TCP", data)
-=======
-	logging.Debug("TCP: Получены данные от %s (%d байт)", c.id, len(data))
->>>>>>> c7f74464
+	logging.LogMessage("RECEIVED", protocol.MessageType_AUTH, data, c.id)
 
 	// Десериализуем сообщение
 	msg, err := c.serializer.DeserializeMessage(data)
 	if err != nil {
-<<<<<<< HEAD
-		logging.LogProtocolError(c.id, err, data)
-=======
-		logging.LogProtocolError("TCP message deserialization", err, data)
->>>>>>> c7f74464
+		logging.LogProtocolError("TCP Deserialization", err, data)
 		log.Printf("Ошибка десериализации сообщения: %v", err)
 		return
 	}
 
-<<<<<<< HEAD
-	logging.LogDebug("TCP: Обработка сообщения %v от %s", msg.Type, c.id)
+	logging.Debug("TCP: Обработка сообщения %v от %s", msg.Type, c.id)
 
 	// Проверяем, инициализирован ли обработчик игры
 	if c.server.gameHandler == nil {
-		logging.LogError("gameHandler не инициализирован для %s", c.id)
-=======
-	// Логируем полученное сообщение
-	logging.LogMessage("RECV TCP", msg.Type, data, fmt.Sprintf("from %s", c.id))
-
-	// Проверяем, инициализирован ли обработчик игры
-	if c.server.gameHandler == nil {
-		logging.Error("gameHandler не инициализирован для соединения %s", c.id)
->>>>>>> c7f74464
+		logging.Error("gameHandler не инициализирован для %s", c.id)
 		log.Printf("Ошибка: gameHandler не инициализирован")
 		return
 	}
@@ -302,11 +284,7 @@
 	// Проверяем, что соединение авторизовано и токен валиден
 	if msg.Type != protocol.MessageType_AUTH {
 		if !c.server.gameHandler.IsSessionValid(c.id) {
-<<<<<<< HEAD
-			logging.LogWarn("Недействительная сессия для %s, тип сообщения: %v", c.id, msg.Type)
-=======
-			logging.Debug("Недействительная сессия для %s, тип сообщения: %s", c.id, msg.Type.String())
->>>>>>> c7f74464
+			logging.Debug("Недействительная сессия для %s, тип сообщения: %v", c.id, msg.Type)
 			log.Printf("Недействительная или отсутствующая сессия для %s", c.id)
 			errorResponse := &protocol.AuthResponse{Success: false, Message: "invalid session"}
 			c.sendMessage(protocol.MessageType_AUTH_RESPONSE, errorResponse)
@@ -314,25 +292,12 @@
 		}
 	}
 
-<<<<<<< HEAD
 	// Логируем специальные типы сообщений
 	switch msg.Type {
 	case protocol.MessageType_AUTH:
-		logging.LogInfo("TCP: Запрос аутентификации от %s", c.id)
+		logging.Info("TCP: Запрос аутентификации от %s", c.id)
 	case protocol.MessageType_CHUNK_REQUEST:
-		logging.LogDebug("TCP: Запрос чанка от %s", c.id)
-=======
-	// Логируем специфичные типы сообщений
-	switch msg.Type {
-	case protocol.MessageType_AUTH:
-		logging.Debug("Обработка AUTH сообщения от %s", c.id)
-	case protocol.MessageType_CHUNK_REQUEST:
-		// Попробуем десериализовать ChunkRequest для логирования деталей
-		var chunkReq protocol.ChunkRequest
-		if err := c.serializer.DeserializePayload(msg, &chunkReq); err == nil {
-			logging.LogChunkRequest(chunkReq.ChunkX, chunkReq.ChunkY, c.id)
-		}
->>>>>>> c7f74464
+		logging.Debug("TCP: Запрос чанка от %s", c.id)
 	}
 
 	// Передаем сообщение в игровой обработчик
@@ -345,11 +310,7 @@
 		for id, conn := range c.server.connections {
 			if id == c.id && conn.playerID != 0 {
 				c.playerID = conn.playerID
-<<<<<<< HEAD
-				logging.LogInfo("TCP: Установлен playerID %d для соединения %s", conn.playerID, c.id)
-=======
-				logging.Debug("Установлен playerID=%d для соединения %s", conn.playerID, c.id)
->>>>>>> c7f74464
+				logging.Info("TCP: Установлен playerID %d для соединения %s", conn.playerID, c.id)
 				break
 			}
 		}
@@ -362,38 +323,13 @@
 	// Сериализуем сообщение
 	data, err := c.serializer.SerializeMessage(msgType, payload)
 	if err != nil {
-<<<<<<< HEAD
-		logging.LogError("❌ TCP: Ошибка сериализации сообщения %v для %s: %v", msgType, c.id, err)
-=======
-		logging.LogProtocolError("TCP message serialization", err, nil)
->>>>>>> c7f74464
+		logging.Error("❌ TCP: Ошибка сериализации сообщения %v для %s: %v", msgType, c.id, err)
 		log.Printf("❌ TCP: Ошибка сериализации сообщения: %v", err)
 		return
 	}
 
-<<<<<<< HEAD
 	// Логируем отправку сообщения
-	logging.LogMessage(c.id, "SENDING", msgType, data)
-=======
-	// Логируем отправляемое сообщение
-	logging.LogMessage("SEND TCP", msgType, data, fmt.Sprintf("to %s", c.id))
-
-	// Логируем специфичные типы сообщений
-	switch msgType {
-	case protocol.MessageType_CHUNK_DATA:
-		// Попробуем десериализовать ChunkData для логирования деталей
-		var chunkData protocol.ChunkData
-		if c.serializer.DeserializePayload(&protocol.GameMessage{Type: msgType, Payload: data}, &chunkData) == nil {
-			blockCount := 0
-			for _, row := range chunkData.Blocks {
-				blockCount += len(row.BlockIds)
-			}
-			logging.LogChunkData(chunkData.ChunkX, chunkData.ChunkY, blockCount, len(chunkData.Entities), c.id)
-		}
-	case protocol.MessageType_AUTH_RESPONSE:
-		logging.Debug("Отправка AUTH_RESPONSE клиенту %s", c.id)
-	}
->>>>>>> c7f74464
+	logging.LogMessage("SENDING", msgType, data, c.id)
 
 	// Отправляем размер сообщения (4 байта)
 	header := make([]byte, 4)
@@ -404,20 +340,12 @@
 	_, err2 := c.conn.Write(data)
 
 	if err1 != nil || err2 != nil {
-<<<<<<< HEAD
-		logging.LogError("❌ TCP: Ошибка отправки сообщения %v клиенту %s: %v, %v", msgType, c.id, err1, err2)
-=======
-		logging.Error("Ошибка отправки TCP сообщения клиенту %s: %v, %v", c.id, err1, err2)
->>>>>>> c7f74464
+		logging.Error("❌ TCP: Ошибка отправки сообщения %v клиенту %s: %v, %v", msgType, c.id, err1, err2)
 		log.Printf("❌ TCP: Ошибка отправки сообщения клиенту %s: %v, %v", c.id, err1, err2)
 		return
 	}
 
-<<<<<<< HEAD
-	logging.LogDebug("✅ TCP: Сообщение %v отправлено клиенту %s", msgType, c.id)
-=======
-	logging.Debug("TCP сообщение %s успешно отправлено клиенту %s (%d байт)", msgType.String(), c.id, len(data))
->>>>>>> c7f74464
+	logging.Debug("✅ TCP: Сообщение %v отправлено клиенту %s", msgType, c.id)
 }
 
 // close закрывает соединение
